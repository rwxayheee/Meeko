--- conflicted
+++ resolved
@@ -188,7 +188,7 @@
     new_positions = dict()
     if positions is not None:
         mol = Chem.Mol(mol)
-        
+
     conf = mol.GetConformer()
     tmpmol = Chem.RWMol(mol)
     to_del = {}
@@ -225,7 +225,7 @@
         for atom in tmpmol.GetAtomWithIdx(parent.GetIdx()).GetNeighbors():
             # print(atom.GetAtomicNum(), atom.GetIdx(), len(mapping), tmpmol.GetNumAtoms())
             has_new_position = atom.GetIdx() >= mol.GetNumAtoms() - len(to_del)
-            if atom.GetAtomicNum() == 1 and has_new_position: 
+            if atom.GetAtomicNum() == 1 and has_new_position:
                 if atom.GetIdx() not in used_h:
                     # print(h_index, tuple(tmpconf.GetAtomPosition(atom.GetIdx())))
                     # conf.SetAtomPosition(h_index, tmpconf.GetAtomPosition(atom.GetIdx()))
@@ -1456,7 +1456,6 @@
         return raw_input_mols
 
     @staticmethod
-<<<<<<< HEAD
     def _prody_to_residue_mols(prody_obj: ALLOWED_PRODY_TYPES) -> dict:
         """
 
@@ -1504,115 +1503,11 @@
         -------
 
         """
-=======
-    def build_molsetup(coords, atom_data, chain, resn, resnum, atomic_nrs):
-
-        n = set([len(coords)] + [len(values) for (key, values) in atom_data.items()])
-        if len(n) != 1:
-            raise ValueError(f"mismatch in lengths of coords or atom_data {n}")
-        n = n.pop()
-
-        molsetup = MoleculeSetup()
-        dedicated_attributes_in_molsetup = ("atom_type", "charge", "atom_ignore")
-
-        for key, values in atom_data.items():
-            if key in dedicated_attributes_in_molsetup:
-                d = getattr(molsetup, key)
-                for i in range(n):
-                    d[i] = values[i]
-            else:
-                molsetup.atom_params[key] = values.copy()
-
-        for i, xyz in enumerate(coords):
-            molsetup.coord[i] = xyz
-            if "atom_name" in molsetup.atom_params:
-                atom_name = molsetup.atom_params["atom_name"][i]
-            else:
-                atom_name = ""
-            molsetup.pdbinfo[i] = PDBAtomInfo(atom_name, resn, resnum, chain)
-            molsetup.element[i] = atomic_nrs[i]
-
-        molsetup_mapidx = {i: i for i in range(n)} # identity mapping (padded_mol == mol)
-        is_flexres_atom = [False for i in range(n)]
-            
-        return molsetup, molsetup_mapidx, is_flexres_atom
-
-    def build_resmol(self, res, resn):
-        # Transfer coordinates and info for any matched atoms
-        # TODO time these functions
-        # TODO maybe embed in preprocessing depending on time
-        # EmbedMolecule(resmol)
-
-        resmol = Chem.Mol(self.res_templates[resn]["rdkit_mol"])
-        atom_data = self.res_templates[resn]["atom_data"]
-        pdbmol = Chem.MolFromPDBBlock(self.residues[res].pdb_text, removeHs=False)
-
-        atom_map = mapping_by_mcs(resmol, pdbmol)
-        resmol.AddConformer(Chem.Conformer(resmol.GetNumAtoms()))
-
-        resmol.GetConformer().Set3D(True)
-        for idx, pdb_idx in atom_map.items():
-            pdb_coord = pdbmol.GetConformer().GetAtomPosition(pdb_idx)
-            resmol.GetConformer().SetAtomPosition(idx, pdb_coord)
-
-        missing_atoms = {atom_data["atom_name"][i]:i for i in range(resmol.GetNumAtoms()) if i not in atom_map.keys()}
-
-        # Handle case of missing backbone amide H
-        if 'H' in missing_atoms:
-            prev_res = self.residues[res].previous_id
-            if prev_res is not None:
-                h_pos = h_coord_from_dipeptide(self.residues[res].pdb_text,
-                                               self.residues[prev_res].pdb_text)
-            else:
-                h_pos = h_coord_random_n_terminal(resmol)
-            resmol.GetConformer().SetAtomPosition(missing_atoms['H'], h_pos)
-            resmol.GetAtomWithIdx(missing_atoms['H']).SetBoolProp('computed', True)
-            missing_atoms.pop('H')
-
-        missing_atom_elements = set([atom[0] for atom in missing_atoms.keys()])
-        if len(missing_atom_elements) > 0:
-            resmol_h = Chem.RemoveHs(resmol)
-            resmol_h = Chem.AddHs(resmol_h, addCoords=True)
-            h_map = mapping_by_mcs(resmol, resmol_h)
-            for atom in list(missing_atoms.keys()):
-                if atom.startswith('H'):
-                    h_idx = missing_atoms[atom]
-                    # TODO magic function from Diogo to add H atom
-                    # TODO bring in parameterless H atom for chain breaks
-                    resmol.GetConformer().SetAtomPosition(h_idx, resmol_h.GetConformer().GetAtomPosition(h_map[h_idx]))
-                    resmol.GetAtomWithIdx(h_idx).SetBoolProp('computed', True)
-                    missing_atoms.pop(atom)
-        if len(missing_atoms) > 0:
-            err = f'Could not add {res=} {missing_atoms=}'
-            print(err)
-            resmol = None
-        return resmol
-
-    def mk_parameterize_all_residues(self, mk_prep):
-        # TODO disulfide bridges are hard-coded, generalize branching maybe
-        for res in self.get_valid_residues():
-            """if self.residues[res].user_deleted or self.residues[res].ignore_residue:
-                continue"""
-            self.mk_parameterize_residue(res, mk_prep)
-        return
-
-
-    def mk_parameterize_residue(self, res, mk_prep): 
-        molsetup, mapidx, is_flexres_atom = self.res_to_molsetup(res, mk_prep)
-        self.residues[res].molsetup = molsetup
-        self.residues[res].molsetup_mapidx = mapidx
-        self.residues[res].is_flexres_atom = is_flexres_atom
-        return
-
-    # Niccolo - PDB with coordinates passed as distinct arrays  
-    def to_pdb(self, coords, resmapping):
->>>>>>> 71ce3e09
         pdbout = ""
         atom_count = 0
         icode = ""
         pdb_line = "{:6s}{:5d} {:^4s} {:3s} {:1s}{:4d}{:1s}   {:8.3f}{:8.3f}{:8.3f}                       {:2s} "
         pdb_line += pathlib.os.linesep
-<<<<<<< HEAD
         for res_id in self.residues:
             if (
                 self.residues[res_id].user_deleted
@@ -1642,21 +1537,6 @@
                     for (i, xyz) in enumerate(resmol.GetConformer().GetPositions())
                 }
 
-=======
-        for res_id in resmapping:
-            if self.residues[res_id].user_deleted or self.residues[res_id].ignore_residue:
-                continue
-            resmol = self.residues[res_id].rdkit_mol
-            start, end = resmapping[res_id]
-            positions = {i: xyz for (i, xyz) in enumerate(coords[start:end+1])}
-            
-            # extract hydrogens indices
-            hydrogen_indices = [i for i, x in enumerate(resmol.GetAtoms()) if x.GetAtomicNum() == 1]
-            new_positions = update_H_positions(resmol, hydrogen_indices,  positions)
-            for index in new_positions:
-                positions[index] = new_positions[index]
-            
->>>>>>> 71ce3e09
             chain, resname, resnum = res_id.split(":")
             resnum = int(resnum)
 
@@ -1751,53 +1631,8 @@
 
     # endregion
 
-<<<<<<< HEAD
     def to_json(self):
         pass
-=======
-residues_rotamers = {"SER": [("C", "CA", "CB", "OG")],
-                     "THR": [("C", "CA", "CB", "CG2")],
-                     "CYS": [("C", "CA", "CB", "SG")],
-                     "VAL": [("C", "CA", "CB", "CG1")],
-                     "HIS": [("C", "CA", "CB", "CG"),
-                             ("CA", "CB", "CG", "CD2")],
-                     "ASN": [("C", "CA", "CB", "CG"),
-                             ("CA", "CB", "CG", "ND2")],
-                     "ASP": [("C", "CA", "CB", "CG"),
-                             ("CA", "CB", "CG", "OD1")],
-                     "ILE": [("C", "CA", "CB", "CG1"),
-                             ("CA", "CB", "CG1", "CD1")],
-                     "LEU": [("C", "CA", "CB", "CG"),
-                             ("CA", "CB", "CG", "CD1")],
-                     "PHE": [("C", "CA", "CB", "CG"),
-                             ("CA", "CB", "CG", "CD2")],
-                     "TYR": [("C", "CA", "CB", "CG"),
-                             ("CA", "CB", "CG", "CD2")],
-                     "TRP": [("C", "CA", "CB", "CG"),
-                             ("CA", "CB", "CG", "CD2")],
-                     "GLU": [("C", "CA", "CB", "CG"),
-                             ("CA", "CB", "CG", "CD"),
-                             ("CB", "CG", "CD", "OE1")],
-                     "GLN": [("C", "CA", "CB", "CG"),
-                             ("CA", "CB", "CG", "CD"),
-                             ("CB", "CG", "CD", "OE1")],
-                     "MET": [("C", "CA", "CB", "CG"),
-                             ("CA", "CB", "CG", "SD"),
-                             ("CB", "CG", "SD", "CE")],
-                     "ARG": [("C", "CA", "CB", "CG"),
-                             ("CA", "CB", "CG", "CD"),
-                             ("CB", "CG", "CD", "NE"),
-                             ("CG", "CD", "NE", "CZ")],
-                     "LYS": [("C", "CA", "CB", "CG"),
-                             ("CA", "CB", "CG", "CD"),
-                             ("CB", "CG", "CD", "CE"),
-                             ("CG", "CD", "CE", "NZ")]}
-
-rotamer_res_disambiguate = {}
-for primary_res, specific_res_list in chorizo_params["ambiguous"].items():
-    for specific_res in specific_res_list:
-        rotamer_res_disambiguate[specific_res] = primary_res
->>>>>>> 71ce3e09
 
 
 def add_rotamers_to_chorizo_molsetups(rotamer_states_list, chorizo):
