--- conflicted
+++ resolved
@@ -1374,6 +1374,14 @@
         molsetup.rings = {tuple(k): Ring.from_json(v) for k, v in obj["rings"].items()}
         molsetup.rotamers = obj["rotamers"]
         molsetup.flexibility_model = obj["flexibility_model"]
+        if mol is not None:
+            rdkit_mols = rdMolInterchange.JSONToMols(mol)
+            if len(rdkit_mols) != 1:
+                raise ValueError(
+                    f"Expected 1 rdkit mol from json string but got {len(rdkit_mols)}"
+                )
+            molsetup.mol = rdkit_mols[0]
+            Chem.SanitizeMol(molsetup.mol)  # needed to compute gasteiger charges
         return molsetup
 
 
@@ -1412,7 +1420,6 @@
         index_by_periodicity2 = {
             series2[index]["periodicity"]: index for index in range(len(series2))
         }
-<<<<<<< HEAD
         if index_by_periodicity1 != index_by_periodicity2:
             return False
         # After establishing equality of the indices, loops through periodicity abd checks that the values stored in
@@ -1467,20 +1474,6 @@
     @abstractmethod
     def get_smiles_and_order(self):
         pass
-=======
-        molsetup.ring_corners = obj["ring_corners"]
-        molsetup.name = obj["name"]
-        molsetup.rotamers = obj["rotamers"]
-        if mol is not None:
-            rdkit_mols = rdMolInterchange.JSONToMols(mol)
-            if len(rdkit_mols) != 1:
-                raise ValueError(
-                    f"Expected 1 rdkit mol from json string but got {len(rdkit_mols)}"
-                )
-            molsetup.mol = rdkit_mols[0]
-            Chem.SanitizeMol(molsetup.mol)  # needed to compute gasteiger charges
-        return molsetup
->>>>>>> a8880e19
 
     pass
 
