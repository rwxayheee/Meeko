#!/usr/bin/env python
# -*- coding: utf-8 -*-
#
# Meeko preparation
#

import os
import sys
from collections import OrderedDict

from rdkit import Chem

from .setup import OBMoleculeSetup
from .setup import RDKitMoleculeSetup
from .atomtyper import AtomTyper
from .bondtyper import BondTyperLegacy
from .hydrate import HydrateMoleculeLegacy
from .macrocycle import FlexMacrocycle
from .flexibility import FlexibilityBuilder
from .writer import PDBQTWriterLegacy

try:
    from openbabel import openbabel as ob
except ImportError:
    _has_openbabel = False
else:
    _has_openbabel = True


class MoleculePreparation:
    def __init__(self, keep_nonpolar_hydrogens=False,
            hydrate=False, flexible_amides=False,
            macrocycle=False, min_ring_size=7, max_ring_size=33,
            rigidify_bonds_smarts=[], rigidify_bonds_indices=[],
            double_bond_penalty=50, atom_type_smarts={},
            is_protein_sidechain=False, remove_index_map=False,
            stop_at_defaults=False, remove_smiles=False):

        self.keep_nonpolar_hydrogens = keep_nonpolar_hydrogens
        self.hydrate = hydrate
        self.flexible_amides = flexible_amides
        self.macrocycle = macrocycle
        self.min_ring_size = min_ring_size
        self.max_ring_size = max_ring_size
        self.rigidify_bonds_smarts = rigidify_bonds_smarts
        self.rigidify_bonds_indices = rigidify_bonds_indices
        self.double_bond_penalty = double_bond_penalty
        self.atom_type_smarts = atom_type_smarts
        #self.pH_value = pH_value
        self.is_protein_sidechain = is_protein_sidechain
        self.remove_index_map = remove_index_map
        self.remove_smiles = remove_smiles

        if stop_at_defaults: return # create an object to show just the defaults (e.g. to argparse)

        self.setup = None
        self._atom_typer = AtomTyper(self.atom_type_smarts)
        self._bond_typer = BondTyperLegacy()
        self._macrocycle_typer = FlexMacrocycle(
                self.min_ring_size, self.max_ring_size, self.double_bond_penalty)
        self._flex_builder = FlexibilityBuilder()
        self._water_builder = HydrateMoleculeLegacy()
        self._writer = PDBQTWriterLegacy()
<<<<<<< HEAD
        self.is_ok = None
        self.log = None
=======
        self._classes_setup = {Chem.rdchem.Mol: RDKitMoleculeSetup}
        if _has_openbabel:
            self._classes_setup[ob.OBMol] = OBMoleculeSetup
>>>>>>> 4de6508a

    @classmethod
    def init_just_defaults(cls):
        return cls(stop_at_defaults=True)

    @ classmethod
    def from_config(cls, config):
        expected_keys = cls.init_just_defaults().__dict__.keys()
        bad_keys = [k for k in config if k not in expected_keys]
        for key in bad_keys:
            print("ERROR: unexpected key \"%s\" in MoleculePreparation.from_config()" % key, file=sys.stderr)
        if len(bad_keys) > 0:
            raise ValueError
        p = cls(**config)
        return p

    def prepare(self, mol, is_protein_sidechain=None):
        """ if protein_sidechain, C H N O will be removed,
            root will be CA, and BEGIN/END_RES will be added.
        """
        if is_protein_sidechain is None:
            is_protein_sidechain = self.is_protein_sidechain
        mol_type = type(mol)
        if not mol_type in self._classes_setup:
            raise TypeError("Molecule is not an instance of supported types: %s" % type(mol))
        setup_class = self._classes_setup[mol_type]
        setup = setup_class(mol, is_protein_sidechain)
        self.setup = setup
        # 1.  assign atom types (including HB types, vectors and stuff)
        # DISABLED TODO self.atom_typer.set_parm(mol)
        self._atom_typer(setup)
        # 2a. add pi-model + merge_h_pi (THIS CHANGE SOME ATOM TYPES)
        # disabled
        # 2b. merge_h_classic
        if not self.keep_nonpolar_hydrogens:
            setup.merge_hydrogen()
        # 3.  assign bond types by using SMARTS...
        #     - bonds should be typed even in rings (but set as non-rotatable)
        #     - if macrocycle is selected, they will be enabled (so they must be typed already!)
        self._bond_typer(setup, self.flexible_amides, self.rigidify_bonds_smarts, self.rigidify_bonds_indices)
        # 4 . hydrate molecule
        if self.hydrate:
            self._water_builder.hydrate(setup)
        # 5.  break macrocycles into open/linear form
        if self.macrocycle:
            # calculate possible breakable bonds
            self._macrocycle_typer.search_macrocycle(setup)
        # 6.  build flexibility...
        # 6.1 if macrocycles typed:
        #     - walk the setup graph by skipping proposed closures
        #       and score resulting flex_trees basing on the lenght
        #       of the branches generated
        #     - actually break the best closure bond (THIS CHANGES SOME ATOM TYPES)
        # 6.2  - walk the graph and build the flextree
        # 7.  but disable all bonds that are in rings and not
        #     in flexible macrocycles
        # TODO restore legacy AD types for PDBQT
        #self._atom_typer.set_param_legacy(mol)
        if is_protein_sidechain:
            calpha_atom_index = self.get_calpha_atom_index(setup.mol) # 1-index
            new_setup = self._flex_builder(mol, root_atom_index=calpha_atom_index)
            new_setup.is_protein_sidechain = True
        else:
            new_setup = self._flex_builder(setup, root_atom_index=None)
        self.setup = new_setup
        # TODO re-run typing after breaking bonds
        # self.bond_typer.set_types_legacy(mol, exclude=[macrocycle_bonds])
        self.is_ok = self._check()


    def _check(self):
        # verify that all atoms have been typed
        is_ok = True
        msg = ""
        for idx in self._mol.setup.atom_type:
            atom_type = self._mol.setup.atom_type[idx]
            if atom_type is None:
                msg += 'atom number %d has None type, mol name: %s' % (idx, self._mol.GetTitle())
                is_ok = False
        self.log = msg
        return is_ok 


    def get_calpha_atom_index(self, mol):
        """ used for preparing flexible sidechains
            requires exactly 1 atom named "CA"
            returns 1-index of CA atom
        """

        ca_atoms = [] # we want exactly 1
        for atom_idx in mol.get_atom_indices(true_atoms_only=True):
            pdbinfo = mol.get_pdbinfo(atom_idx)
            if pdbinfo.name.strip() == 'CA':
                ca_atoms.append(atom_idx)
        if len(ca_atoms) != 1:
            sys.stderr.write("ERROR: flexible residue: need exactly one 'CA' atom.\n")
            sys.stderr.write("       found %d 'CA' atoms\n" % len(ca_atoms))
            sys.stderr.write("       molecule name: %s\n" % mol.setup.name)
            sys.exit(42)
        return ca_atoms[0]

    def show_setup(self):
        if self.setup is not None:
            tot_charge = 0

            print("Molecule setup\n")
            print("==============[ ATOMS ]===================================================")
            print("idx  |          coords            | charge |ign| atype    | connections")
            print("-----+----------------------------+--------+---+----------+--------------- . . . ")
            for k, v in list(self.setup.coord.items()):
                print("% 4d | % 8.3f % 8.3f % 8.3f | % 1.3f | %d" % (k, v[0], v[1], v[2],
                      self.setup.charge[k], self.setup.atom_ignore[k]),
                      "| % -8s |" % self.setup.atom_type[k],
                      self.setup.graph[k])
                tot_charge += self.setup.charge[k]
            print("-----+----------------------------+--------+---+----------+--------------- . . . ")
            print("  TOT CHARGE: %3.3f" % tot_charge)

            print("\n======[ DIRECTIONAL VECTORS ]==========")
            for k, v in list(self.setup.coord.items()):
                if k in self.setup.interaction_vector:
                    print("% 4d " % k, self.setup.atom_type[k], end=' ')

            print("\n==============[ BONDS ]================")
            # For sanity users, we won't show those keys for now
            keys_to_not_show = ['bond_order', 'type']
            for k, v in list(self.setup.bond.items()):
                t = ', '.join('%s: %s' % (i, j) for i, j in v.items() if not i in keys_to_not_show)
                print("% 8s - " % str(k), t)

            self._macrocycle_typer.show_macrocycle_scores()

            print('')

    def write_pdbqt_string(self, remove_index_map=None, remove_smiles=None):
        if self.is_ok == False:
            raise RuntimeError("Molecule not OK, refusing to write PDBQT\n\nLOG:\n%s" % self.log)
        if remove_index_map is None: remove_index_map = self.remove_index_map
        if remove_smiles is None: remove_smiles = self.remove_smiles
        if self.setup is not None:
            return self._writer.write_string(self.setup, remove_index_map, remove_smiles)
        else:
            raise RuntimeError('Cannot generate PDBQT file, the molecule is not prepared.')

    def write_pdbqt_file(self, pdbqt_filename, remove_index_map=None, remove_smiles=None):
        with open(pdbqt_filename,'w') as w:
            w.write(self.write_pdbqt_string(remove_index_map, remove_smiles))<|MERGE_RESOLUTION|>--- conflicted
+++ resolved
@@ -46,7 +46,6 @@
         self.rigidify_bonds_indices = rigidify_bonds_indices
         self.double_bond_penalty = double_bond_penalty
         self.atom_type_smarts = atom_type_smarts
-        #self.pH_value = pH_value
         self.is_protein_sidechain = is_protein_sidechain
         self.remove_index_map = remove_index_map
         self.remove_smiles = remove_smiles
@@ -61,14 +60,11 @@
         self._flex_builder = FlexibilityBuilder()
         self._water_builder = HydrateMoleculeLegacy()
         self._writer = PDBQTWriterLegacy()
-<<<<<<< HEAD
         self.is_ok = None
         self.log = None
-=======
         self._classes_setup = {Chem.rdchem.Mol: RDKitMoleculeSetup}
         if _has_openbabel:
             self._classes_setup[ob.OBMol] = OBMoleculeSetup
->>>>>>> 4de6508a
 
     @classmethod
     def init_just_defaults(cls):
@@ -143,10 +139,10 @@
         # verify that all atoms have been typed
         is_ok = True
         msg = ""
-        for idx in self._mol.setup.atom_type:
-            atom_type = self._mol.setup.atom_type[idx]
+        for idx in self.setup.atom_type:
+            atom_type = self.setup.atom_type[idx]
             if atom_type is None:
-                msg += 'atom number %d has None type, mol name: %s' % (idx, self._mol.GetTitle())
+                msg += 'atom number %d has None type, mol name: %s' % (idx, self.get_mol_name())
                 is_ok = False
         self.log = msg
         return is_ok 
