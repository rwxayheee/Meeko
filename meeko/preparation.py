#!/usr/bin/env python
# -*- coding: utf-8 -*-
#
# Meeko preparation
#

from inspect import signature
import json
import os
import pathlib
import warnings

from rdkit import Chem

import meeko.macrocycle
from .molsetup import OBMoleculeSetup
from .molsetup import RDKitMoleculeSetup
from .atomtyper import AtomTyper
from .espalomatyper import EspalomaTyper
from .bondtyper import BondTyperLegacy
from .hydrate import HydrateMoleculeLegacy
from .macrocycle import FlexMacrocycle
from .flexibility import get_flexibility_model
from .flexibility import update_closure_atoms
from .flexibility import merge_terminal_atoms
from .writer import PDBQTWriterLegacy
from .reactive import assign_reactive_types
from .openff_xml_parser import load_openff

pkg_dir = pathlib.Path(__file__).parents[0]
params_dir = pkg_dir / "data" / "params"
# the above is controversial, see
# https://stackoverflow.com/questions/6028000/how-to-read-a-static-file-from-inside-a-python-package

try:
    from openbabel import openbabel as ob
except ImportError:
    _has_openbabel = False
else:
    _has_openbabel = True

# DeprecationWarning is not displayed by default
warnings.filterwarnings("default", category=DeprecationWarning)


class MoleculePreparation:
    """
    Attributes
    ----------
    deprecated_setup_access:
    merge_these_atom_types: tuple
    hydrate: bool
    flexible_amides: bool
    rigid_macrocycles: bool
    min_ring_size: int
    max_ring_size: int
    keep_chorded_rings: bool
    keep_equivalent_rings: bool
    double_bond_penalty: float
    rigidify_bonds_smarts: list
    rigidify_bonds_indices: list

    input_atom_params:
    load_atom_params:
    add_atom_types:

    atom_params:
    """

    packaged_params = {}
    for path in params_dir.glob("*.json"):  # e.g. data/params/ad4_types.json
        name = path.with_suffix("").name  # e.g. "ad4_types"
        packaged_params[name] = path

    def __init__(
        self,
        merge_these_atom_types=("H",),
        hydrate=False,
        flexible_amides=False,
        rigid_macrocycles=False,
        min_ring_size=meeko.macrocycle.DEFAULT_MIN_RING_SIZE,
        max_ring_size=meeko.macrocycle.DEFAULT_MAX_RING_SIZE,
        keep_chorded_rings=False,
        keep_equivalent_rings=False,
        double_bond_penalty=meeko.macrocycle.DEFAULT_DOUBLE_BOND_PENALTY,
        rigidify_bonds_smarts=[],
        rigidify_bonds_indices=[],
        input_atom_params=None,
        load_atom_params="ad4_types",
        add_atom_types=(),
        input_offatom_params=None,
        load_offatom_params=None,
        charge_model="gasteiger",
        dihedral_model=None,
        reactive_smarts=None,
        reactive_smarts_idx=None,
        add_index_map=False,
        remove_smiles=False,
    ):
        """

        Parameters
        ----------
        merge_these_atom_types
        hydrate
        flexible_amides
        rigid_macrocycles
        min_ring_size
        max_ring_size
        keep_chorded_rings
        keep_equivalent_rings
        double_bond_penalty
        rigidify_bonds_smarts
        rigidify_bonds_indices
        input_atom_params
        load_atom_params
        add_atom_types
        input_offatom_params
        load_offatom_params
        charge_model
        dihedral_model
        reactive_smarts
        reactive_smarts_idx
        add_index_map
        remove_smiles
        """

        self.deprecated_setup_access = None
        self.merge_these_atom_types = merge_these_atom_types
        self.hydrate = hydrate
        self.flexible_amides = flexible_amides
        self.rigid_macrocycles = rigid_macrocycles
        self.min_ring_size = min_ring_size
        self.max_ring_size = max_ring_size
        self.keep_chorded_rings = keep_chorded_rings
        self.keep_equivalent_rings = keep_equivalent_rings
        self.double_bond_penalty = double_bond_penalty
        self.rigidify_bonds_smarts = rigidify_bonds_smarts
        self.rigidify_bonds_indices = rigidify_bonds_indices

        self.input_atom_params = input_atom_params
        self.load_atom_params = load_atom_params
        self.add_atom_types = add_atom_types

        self.atom_params = self.get_atom_params(
            input_atom_params, load_atom_params, add_atom_types, self.packaged_params
        )

        if load_offatom_params is not None:
            raise NotImplementedError("load_offatom_params not implemented")
        self.load_offatom_params = load_offatom_params

        allowed_charge_models = ["espaloma", "gasteiger", "zero"]
        if charge_model not in allowed_charge_models:
            raise ValueError(
                "unrecognized charge_model: %s, allowed options are: %s"
                % (charge_model, allowed_charge_models)
            )

        self.charge_model = charge_model

        allowed_dihedral_models = [None, "openff", "espaloma"]
        if dihedral_model in (None, "espaloma"):
            dihedral_list = []
        elif dihedral_model == "openff":
            _, dihedral_list, _ = load_openff()
        else:
            raise ValueError(
                "unrecognized dihedral_model: %s, allowed options are: %s"
                % (dihedral_model, allowed_dihedral_models)
            )

        self.dihedral_model = dihedral_model
        self.dihedral_params = dihedral_list

        if dihedral_model == "espaloma" or charge_model == "espaloma":
            self.espaloma_model = EspalomaTyper()

        self.reactive_smarts = reactive_smarts
        self.reactive_smarts_idx = reactive_smarts_idx
        self.add_index_map = add_index_map
        self.remove_smiles = remove_smiles

        self._bond_typer = BondTyperLegacy()
        self._macrocycle_typer = FlexMacrocycle(
            self.min_ring_size, self.max_ring_size, self.double_bond_penalty
        )
        self._water_builder = HydrateMoleculeLegacy()
        self._classes_setup = {Chem.rdchem.Mol: RDKitMoleculeSetup}

        if input_offatom_params is None:
            self.offatom_params = {}
        else:
            self.offatom_params = input_offatom_params

        if _has_openbabel:
            self._classes_setup[ob.OBMol] = OBMoleculeSetup
        if keep_chorded_rings and keep_equivalent_rings == False:
            warnings.warn(
                "keep_equivalent_rings=False ignored because keep_chorded_rings=True",
                RuntimeWarning,
            )
        if (reactive_smarts is None) != (reactive_smarts_idx is None):
            raise ValueError(
                "reactive_smarts and reactive_smarts_idx require each other"
            )

    @classmethod
    def from_config(cls, config):
        """

        Parameters
        ----------
        config

        Returns
        -------

        """
        expected_keys = cls.get_defaults_dict().keys()
        bad_keys = [k for k in config if k not in expected_keys]
        if len(bad_keys) > 0:
            err_msg = (
                "unexpected keys in MoleculePreparation.from_config():" + os.linesep
            )
            for key in bad_keys:
                err_msg += "  - %s" % key + os.linesep
            raise ValueError(err_msg)
        p = cls(**config)
        return p

    def calc_flex(
        self,
        setup,
        root_atom_index=None,
        not_terminal_atoms=None,
        delete_ring_bonds=None,
        glue_pseudo_atoms=None,
    ):
        """

        Parameters
        ----------
        setup
        root_atom_index
        not_terminal_atoms
        delete_ring_bonds
        glue_pseudo_atoms

        Returns
        -------

        """
        if not_terminal_atoms is None:
            not_terminal_atoms = []
        if delete_ring_bonds is None:
            delete_ring_bonds = []
        # 5.  break macrocycles into open/linear form
        if self.rigid_macrocycles:
            break_combo_data = None
            bonds_in_rigid_rings = set()
            # every ring is rigid without macrocycle option
            for ring in setup.rings:
                for bond in setup.get_bonds_in_ring(ring):
                    bonds_in_rigid_rings.add(bond)
        else:
            break_combo_data, bonds_in_rigid_rings = (
                self._macrocycle_typer.search_macrocycle(setup, delete_ring_bonds)
            )

        # This must be done before calling get_flexibility_model
        for bond in bonds_in_rigid_rings:
            setup.bond[bond]["rotatable"] = False

        flex_model, bonds_to_break = get_flexibility_model(
            setup, root_atom_index, break_combo_data
        )

        # disasble rotatable bonds that rotate nothing (e.g. -CH3 without H)
        # but glue atoms (i.e. CG) are manually marked as non terminal (by
        # passing them in the `glue_atoms` list) to guarantee that the bond
        # to a CG atom is rotatable and the G pseudo rotates
        glue_atoms = []
        for pair in bonds_to_break:
            for index in pair:
                glue_atoms.append(index)
        merge_terminal_atoms(flex_model, not_terminal_atoms + glue_atoms)

        # bond to a terminal atom, or in a ring that isn't flexible
        actual_rotatable = [v for k, v in flex_model["rigid_body_connectivity"].items()]
        actual_rotatable.extend(bonds_to_break)
        for bond in setup.bond:
            if bond not in actual_rotatable:
                setup.bond[bond]["rotatable"] = False

        # calculate torsions that would be rotatable without macrocycle breaking
        if break_combo_data is not None and len(break_combo_data["bond_break_combos"]):
            ring_bonds = []
            for ring in setup.rings:
                for bond in setup.get_bonds_in_ring(ring):
                    ring_bonds.append(bond)
            flex_model["torsions_org"] = 0
            for bond in setup.bond:
                if setup.bond[bond]["rotatable"] and bond not in ring_bonds:
                    flex_model["torsions_org"] += 1

        setup.flexibility_model = flex_model

        # add G pseudo atoms and set CG types
        update_closure_atoms(setup, bonds_to_break, glue_pseudo_atoms)

        return

    @staticmethod
    def get_atom_params(
        input_atom_params, load_atom_params, add_atom_types, packaged_params
    ):
        """

        Parameters
        ----------
        input_atom_params
        load_atom_params
        add_atom_types
        packaged_params

        Returns
        -------

        """
        atom_params = {}
        if type(load_atom_params) == str:
            load_atom_params = [load_atom_params]
        elif load_atom_params is None:
            load_atom_params = ()
        for name in load_atom_params:
            filename = None
            if (
                name == "openff-2.0.0" or name == "openff"
            ):  # TODO allow multiple versions
                vdw_list, _, _ = load_openff()
                d = {"openff-2.0.0": vdw_list}
            elif name in packaged_params:
                filename = packaged_params[name]
            elif name.endswith(".json"):
                filename = name
            else:
                msg = (
                    "names passed to 'load_atom_params' need to suffixed with .json"
                    + os.linesep
                )
                msg += (
                    "or be the unsuffixed basename of a JSON file in %s."
                    % str(params_dir)
                    + os.linesep
                )
                msg += "name was %s" % name
                raise ValueError(msg)
            if filename is not None:
                with open(filename) as f:
                    d = json.load(f)
            overlapping_groups = set(atom_params).intersection(set(d))
            if len(overlapping_groups):
                msg = "overlapping parameter groups: %s" % str(overlapping_groups)
                raise ValueError(msg)
            atom_params.update(d)

        if input_atom_params is not None:
            d = json.loads(json.dumps(input_atom_params))
            overlapping_groups = set(atom_params).intersection(set(d))
            if len(overlapping_groups):  # todo: remove duplicated code
                msg = "overlapping parameter groups: %s" % str(overlapping_groups)
                raise ValueError(msg)
            params_set_here = set()
            for group_key, rows in input_atom_params.items():
                for row in rows:
                    for param_name in row:
                        if param_name not in ["smarts", "comment", "IDX"]:
                            params_set_here.add(param_name)
            params_set_before = set()
            for group_key, rows in atom_params.items():
                for row in rows:
                    for param_name in row:
                        if param_name not in ["smarts", "comment", "IDX"]:
                            params_set_before.add(param_name)
            overlap = params_set_before.intersection(params_set_here)
            if len(overlap):
                msg = f"input_atom_params {overlap} also set by one or more of {load_atom_params}\n"
                msg += "consider setting load_atom_params=None"
                raise ValueError(
                    f"input_atom_params {overlap} also set by one or more of {load_atom_params}"
                )

            atom_params.update(d)

        if len(add_atom_types) > 0:
            group_keys = list(atom_params.keys())
            if len(group_keys) != 1:
                msg = "add_atom_types is usable only when there is one group of parameters"
<<<<<<< HEAD
                msg += ", but there are %d groups: %s" % (
                    len(group_keys),
                    str(group_keys),
                )
=======
                msg += ", but there are %d groups: %s" % (len(group_keys), str(group_keys))
>>>>>>> 6c515a18
                raise RuntimeError(msg)
            key = group_keys[0]
            atom_params[key].extend(add_atom_types)

        return atom_params

    @property
    def setup(self):
        """

        Returns
        -------

        """
        msg = "MoleculePreparation.setup is deprecated in Meeko v0.5."
        msg += (
            " MoleculePreparation.prepare() returns a list of MoleculeSetup instances."
        )
        warnings.warn(msg, DeprecationWarning)
        return self.deprecated_setup_access

    @classmethod
    def get_defaults_dict(cls):
        """

        Returns
        -------

        """
        defaults = {}
        sig = signature(cls)
        for key in sig.parameters:
            defaults[key] = sig.parameters[key].default
        return defaults

    def __call__(self, *args):
        return self.prepare(*args)

    def prepare(
        self,
        mol,
        root_atom_index=None,
        not_terminal_atoms=None,
        delete_ring_bonds=None,
        glue_pseudo_atoms=None,
        conformer_id=-1,
    ):
        """
        Create an RDKitMoleculeSetup from an RDKit Mol object.

        Parameters
        ----------
        mol: rdkit.Chem.rdchem.Mol
            An RDKit Mol with explicit hydrogens and 3D coordinates.
        root_atom_index: int
            Used to set ROOT of torsion tree instead of searching.
        not_terminal_atoms: list
            Makes bonds with terminal atoms rotatable (e.g. C-Alpha carbon in flexres).
        delete_ring_bonds: list[tuple[int, int]]
            Bonds deleted for macrocycle flexibility. Each bond is a tuple of two ints (atom 0-indices).
        glue_pseudo_atoms: dict
            Mapping from parent atom indices to coordinates.
        conformer_id: int

        Returns
        -------
        setups: list[RDKitMoleculeSetup]
            Returns a list of generated RDKitMoleculeSetups
        """

        if not_terminal_atoms is None:
            not_terminal_atoms = []
        if delete_ring_bonds is None:
            delete_ring_bonds = []
        if glue_pseudo_atoms is None:
            glue_pseudo_atoms = {}
        mol_type = type(mol)
        if not mol_type in self._classes_setup:
            raise TypeError(
                "Molecule is not an instance of supported types: %s" % type(mol)
            )
        setup_class = self._classes_setup[mol_type]
        setup = setup_class.from_mol(
            mol,
            keep_chorded_rings=self.keep_chorded_rings,
            keep_equivalent_rings=self.keep_equivalent_rings,
            assign_charges=self.charge_model == "gasteiger",
            conformer_id=conformer_id,
        )

        self.check_external_ring_break(setup, delete_ring_bonds, glue_pseudo_atoms)

        # 1.  assign atom params
        AtomTyper.type_everything(
            setup,
            self.atom_params,
            self.charge_model,
            self.offatom_params,
            self.dihedral_params,
        )

        # Convert molecule to graph and apply trained Espaloma model
        if self.dihedral_model == "espaloma" or self.charge_model == "espaloma":
            molgraph = self.espaloma_model.get_espaloma_graph(setup)

        # Grab dihedrals from graph node and set them to the molsetup
        if self.dihedral_model == "espaloma":
            self.espaloma_model.set_espaloma_dihedrals(setup, molgraph)

        # Grab charges from graph node and set them to the molsetup
        if self.charge_model == "espaloma":
            self.espaloma_model.set_espaloma_charges(setup, molgraph)

        # merge hydrogens (or any terminal atoms)
        indices = set()
        for atype_to_merge in self.merge_these_atom_types:
            for index, atype in enumerate(setup.atom_type):
                if atype == atype_to_merge:
                    indices.add(index)
        setup.merge_terminal_atoms(indices)

        # 3.  assign bond types
        #     - all single bonds rotatable except some amides and SMARTS rigidification
        #     - macrocycle code breaks rings only at rotatable bonds
        #     - bonds in rigid rings are set as non-rotatable after the flex_model is built
        self._bond_typer(
            setup,
            self.flexible_amides,
            self.rigidify_bonds_smarts,
            self.rigidify_bonds_indices,
        )

        # 4 . hydrate molecule
        if self.hydrate:
            self._water_builder.hydrate(setup)

        self.calc_flex(
            setup,
            root_atom_index,
            not_terminal_atoms,
            delete_ring_bonds,
            glue_pseudo_atoms,
        )

        if self.reactive_smarts is None:
            setups = [setup]
        else:
            reactive_types_dicts = assign_reactive_types(
                setup,
                self.reactive_smarts,
                self.reactive_smarts_idx,
            )
            setups = []
            for r in reactive_types_dicts:
                new_setup = setup.copy()
                # There is no guarantee that the addition order in the dictionary will be the correct order to
                # create the list in, so first sorts the keys from the dictionary then extracts the values in order
                # to construct the new atom type list.
                sorted_keys = list(r.keys())
                sorted_keys.sort()
                new_setup_atom_type = [r[idx] for idx in sorted_keys]
                new_setup.atom_type = new_setup_atom_type
                setups.append(new_setup)

        # for a gentle introduction of the new API
        self.deprecated_setup_access = setups[0]

        return setups

    @staticmethod
    def check_external_ring_break(molsetup, break_ring_bonds, glue_pseudo_atoms):
        """

        Parameters
        ----------
        molsetup: RDKitMoleculeSetup
        break_ring_bonds:
        glue_pseudo_atoms: dict

        Returns
        -------
        None

        Raises
        ------
        ValueError:
            If bonds are missing from the MoleculeSetup, if glue_pseudo_atoms is missing certain atom indices, and if
            there is an incorrect number of coordinates in glue_pseudo_atoms.
        """
        for index1, index2 in break_ring_bonds:
            has_bond = molsetup.get_bond_id(index1, index2) in molsetup.bond
            if not has_bond:
                raise ValueError("bond (%d, %d) not in molsetup" % (index1, index2))
            for index in (index1, index2):
                if index not in glue_pseudo_atoms:
                    raise ValueError("missing glue pseudo for atom %d" % index)
                xyz = glue_pseudo_atoms[index]
                if len(xyz) != 3:
                    raise ValueError(
                        "expected 3 coordinates (got %d) for glue pseudo of atom %d"
                        % (len(xyz), index)
                    )
        return

    def write_pdbqt_string(self):
        """
        Writes a PDBQT string. Deprecated in Meeko v0.5.

        Returns
        -------

        """
        msg = "MoleculePreparation.write_pdbqt_string() is deprecated in Meeko v0.5."
        msg += " Pass the MoleculeSetup instance to PDBQTWriterLegacy.write_string()."
        msg += (
            " MoleculePreparation.prepare() returns a list of MoleculeSetup instances."
        )
        warnings.warn(msg, DeprecationWarning)
        pdbqt_string, is_ok, err_msg = PDBQTWriterLegacy.write_string(self.setup)
        if not is_ok:
            msg = "Cannot generate PDBQT, error from PDBQTWriterLegacy:" + os.linesep
            msg += err_msg
            raise RuntimeError(msg)
        return pdbqt_string

    def write_pdbqt_file(self, pdbqt_filename):
        """
        Writes out a pdbqt file. Deprecated in Meeko v0.5

        Parameters
        ----------
        pdbqt_filename: str
            PDBQT filename to write to

        Returns
        -------
        None
        """
        warnings.warn(
            "MoleculePreparation.write_pdbqt_file() is deprecated since Meeko v0.5",
            DeprecationWarning,
        )
        with open(pdbqt_filename, "w") as w:
            w.write(self.write_pdbqt_string())<|MERGE_RESOLUTION|>--- conflicted
+++ resolved
@@ -397,14 +397,10 @@
             group_keys = list(atom_params.keys())
             if len(group_keys) != 1:
                 msg = "add_atom_types is usable only when there is one group of parameters"
-<<<<<<< HEAD
                 msg += ", but there are %d groups: %s" % (
                     len(group_keys),
                     str(group_keys),
                 )
-=======
-                msg += ", but there are %d groups: %s" % (len(group_keys), str(group_keys))
->>>>>>> 6c515a18
                 raise RuntimeError(msg)
             key = group_keys[0]
             atom_params[key].extend(add_atom_types)
