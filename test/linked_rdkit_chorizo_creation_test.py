from meeko import LinkedRDKitChorizo
from meeko import ChorizoResidue
from meeko import PDBQTWriterLegacy
from meeko import MoleculePreparation
from meeko import ResidueChemTemplates

import json
import pathlib
import pytest
import os

import meeko

pkgdir = pathlib.Path(meeko.__file__).parents[1]
meekodir = pathlib.Path(meeko.__file__).parents[0]

<<<<<<< HEAD
ahhy_example = pkgdir / "test/linked_rdkit_chorizo_data/AHHY.pdb"
just_one_ALA_missing = pkgdir / "test/linked_rdkit_chorizo_data/just-one-ALA-missing-CB.pdb"
just_one_ALA = pkgdir / "test/linked_rdkit_chorizo_data/just-one-ALA.pdb"
just_three_residues = pkgdir / "test/linked_rdkit_chorizo_data/just-three-residues.pdb"
disulfide_bridge = pkgdir / "test/linked_rdkit_chorizo_data/just_a_disulfide_bridge.pdb"
loop_with_disulfide = pkgdir / "test/linked_rdkit_chorizo_data/loop_with_disulfide.pdb"
=======
# Example Files (should be moved to tests directory eventually)
ahhy_example         = pkgdir / "example/chorizo/AHHY.pdb"
just_one_ALA_missing = pkgdir / "example/chorizo/just-one-ALA-missing-CB.pdb"
just_one_ALA         = pkgdir / "example/chorizo/just-one-ALA.pdb"
just_three_residues  = pkgdir / "example/chorizo/just-three-residues.pdb"
disulfide_bridge     = pkgdir / "test/linked_rdkit_chorizo_data/just_a_disulfide_bridge.pdb"
insertion_code       = pkgdir / "test/linked_rdkit_chorizo_data/1igy_B_82-83_has-icode.pdb"
>>>>>>> da8b8bff


# TODO: add checks for untested chorizo fields (e.g. input options not indicated here)

with open(meekodir / "data" / "residue_chem_templates.json") as f:
    t = json.load(f)
chem_templates = ResidueChemTemplates.from_dict(t)
mk_prep = MoleculePreparation(
    merge_these_atom_types=["H"],
    charge_model="gasteiger",
    load_atom_params="ad4_types",
)

def check_charge(residue, expected_charge, tolerance=0.002):
    charge = 0
    for i in range(len(residue.molsetup.atom_ignore)):
        if not residue.molsetup.atom_ignore[i]:
            charge += residue.molsetup.charge[i]
    assert abs(charge - expected_charge) < tolerance

def run_padding_checks(residue):
    assert len(residue.molsetup_mapidx) == residue.rdkit_mol.GetNumAtoms()
    # check index mapping between padded and rea molecule
    for i, j in residue.molsetup_mapidx.items():
        padding_z = residue.padded_mol.GetAtomWithIdx(i).GetAtomicNum()
        real_z = residue.rdkit_mol.GetAtomWithIdx(j).GetAtomicNum()
        assert padding_z == real_z
    # check padding atoms are ignored
    for i in range(residue.padded_mol.GetNumAtoms()):
        if i not in residue.molsetup_mapidx:  # is padding atom
            assert residue.molsetup.atom_ignore[i]

def test_flexres_pdbqt():
    with open(loop_with_disulfide) as f:
        pdb_string = f.read()
    set_templates = {":6": "CYX", ":17": "CYX"} # TODO remove this to test use of bonds to set templates
    chorizo = LinkedRDKitChorizo.from_pdb_string(
        pdb_string, chem_templates, mk_prep, set_templates,
        blunt_ends=[(":5", 0), (":18", 2)],
    )
    chorizo.flexibilize_sidechain(":11", mk_prep)
    rigid, flex_dict = PDBQTWriterLegacy.write_from_linked_rdkit_chorizo(chorizo)
    nr_rigid_atoms = len(rigid.splitlines())
    assert nr_rigid_atoms == 124
    nr_flex_atoms = 0
    for line in flex_dict[":11"].splitlines():
        nr_flex_atoms += int(line.startswith("ATOM"))
    assert nr_flex_atoms == 9

def test_AHHY_all_static_residues():
    f = open(ahhy_example, "r")
    pdb_string = f.read()
    chorizo = LinkedRDKitChorizo.from_pdb_string(
        pdb_string, chem_templates, mk_prep,
        blunt_ends=[("A:1", 0)],
    )
    # Asserts that the residues have been imported in a way that makes sense, and that all the
    # private functions we expect to have run as expected.
    assert len(chorizo.residues) == 4
    assert len(chorizo.get_ignored_residues()) == 0
    assert len(chorizo.get_valid_residues()) == 4
    assert len(chorizo.get_user_deleted_residues()) == 0
    assert chorizo.residues["A:1"].residue_template_key == "ALA"
    assert chorizo.residues["A:2"].residue_template_key == "HID"
    assert chorizo.residues["A:3"].residue_template_key == "HIE"
    assert chorizo.residues["A:4"].residue_template_key == "CTYR"

    check_charge(chorizo.residues["A:1"], 0.)
    check_charge(chorizo.residues["A:2"], 0.)
    check_charge(chorizo.residues["A:3"], 0.)
    check_charge(chorizo.residues["A:4"], -1.)

    pdbqt_strings = PDBQTWriterLegacy.write_string_from_linked_rdkit_chorizo(chorizo)
    rigid_part, movable_part = pdbqt_strings

    # remove newline chars because Windows/Unix differ
    rigid_part = "".join(rigid_part.splitlines())

    assert len(rigid_part) == 3555
    assert len(movable_part) == 0


def test_AHHY_padding():
    with open(ahhy_example, "r") as f:
        pdb_string = f.read()
    chorizo = LinkedRDKitChorizo.from_pdb_string(
        pdb_string, chem_templates, mk_prep,
        blunt_ends=[("A:1", 0)],
    )
    assert len(chorizo.residues) == 4
    assert len(chorizo.get_ignored_residues()) == 0

    for residue_id in ["A:1", "A:2", "A:3", "A:4"]:
        residue = chorizo.residues[residue_id]
        run_padding_checks(residue)

def test_just_three_padded_mol():
    with open(just_three_residues, "r") as f:
        pdb_string = f.read()
    set_template = {":15": "NMET"}
    chorizo = LinkedRDKitChorizo.from_pdb_string(
        pdb_string, chem_templates, mk_prep, set_template=set_template,
        blunt_ends=[(":17", 17)],
    )
    assert len(chorizo.residues) == 3
    assert len(chorizo.get_ignored_residues()) == 0
    assert len(chorizo.get_valid_residues()) == 3
    assert len(chorizo.get_user_deleted_residues()) == 0

    assert chorizo.residues[":15"].residue_template_key == "NMET"
    assert chorizo.residues[":16"].residue_template_key == "SER"
    assert chorizo.residues[":17"].residue_template_key == "LEU"
    check_charge(chorizo.residues[":15"], 1.)
    check_charge(chorizo.residues[":16"], 0.0)
    check_charge(chorizo.residues[":17"], 0.0)

    for residue_id in [":15", ":16", ":17"]:
        residue = chorizo.residues[residue_id]
        run_padding_checks(residue)

    pdbqt_strings = PDBQTWriterLegacy.write_string_from_linked_rdkit_chorizo(chorizo)
    rigid_part, movable_part = pdbqt_strings
    # remove newline chars because Windows/Unix differ
    rigid_part = "".join(rigid_part.splitlines())
    assert len(rigid_part) == 2212
    assert len(movable_part) == 0


def test_AHHY_mutate_residues():
    # We want both histidines to be "HIP" and to delete the tyrosine
    set_template = {
        "A:2": "HIP",
        "A:3": "HIP",
    }
    delete_residues = ("A:4",)
    with open(ahhy_example, "r") as f:
        pdb_string = f.read()
    chorizo = LinkedRDKitChorizo.from_pdb_string(
        pdb_string, chem_templates, mk_prep,
        residues_to_delete=delete_residues, set_template=set_template,
        blunt_ends=[("A:1", 0)], 
    )
    assert len(chorizo.residues) == 4
    assert len(chorizo.get_ignored_residues()) == 0
    assert len(chorizo.get_valid_residues()) == 3
    assert len(chorizo.get_user_deleted_residues()) == 1
    assert chorizo.residues["A:4"].user_deleted

    assert chorizo.residues["A:1"].residue_template_key == "ALA"
    assert chorizo.residues["A:2"].residue_template_key == "HIP"
    assert chorizo.residues["A:3"].residue_template_key == "HIP"

    check_charge(chorizo.residues["A:1"], 0.)
    check_charge(chorizo.residues["A:2"], 1.0)
    check_charge(chorizo.residues["A:3"], 1.0)

    pdbqt_strings = PDBQTWriterLegacy.write_string_from_linked_rdkit_chorizo(chorizo)
    rigid_part, movable_part = pdbqt_strings
    # remove newline chars because Windows/Unix differ
    rigid_part = "".join(rigid_part.splitlines())
    assert len(rigid_part) == 2528
    assert len(movable_part) == 0


def test_residue_missing_atoms():
    with open(just_one_ALA_missing, "r") as f:
        pdb_string = f.read()

    chorizo = LinkedRDKitChorizo.from_pdb_string(
        pdb_string, chem_templates, mk_prep, allow_bad_res=True,
        blunt_ends=[("A:1", 0), ("A:1", 2)],    
    )
    assert len(chorizo.get_valid_residues()) == 0
    assert len(chorizo.get_user_deleted_residues()) == 0
    assert len(chorizo.residues) == 1
    assert len(chorizo.get_ignored_residues()) == 1

    with pytest.raises(RuntimeError):
        chorizo = LinkedRDKitChorizo.from_pdb_string(
            pdb_string, chem_templates, mk_prep, allow_bad_res=False,
            blunt_ends=[("A:1", 0), ("A:1", 2)],    
        )
    return

def test_AHHY_mk_prep_and_export():
    with open(ahhy_example, "r") as f:
        pdb_text = f.read()
    mk_prep2 = MoleculePreparation(
        add_atom_types=[{"smarts": "[CH2,CH3]", "new_param": 42.0}]
    )
    chorizo = LinkedRDKitChorizo.from_pdb_string(
        pdb_text, chem_templates, mk_prep2,
        blunt_ends=[("A:1", 0)], 
    )
    ap, xyz = chorizo.export_static_atom_params()
    # all parameters musthave same size
    assert len(set([len(values) for (key, values) in ap.items()])) == 1
    assert "new_param" in ap


def test_disulfides():
    with open(disulfide_bridge, "r") as f:
        pdb_text = f.read()
    # auto disulfide detection is enabled by default
    chorizo_disulfide = LinkedRDKitChorizo.from_pdb_string(
        pdb_text,
        chem_templates,
        mk_prep,
        blunt_ends=[("B:22", 0), ("B:22", 2), ("B:95", 0), ("B:95", 2)],
    )
    # the disulfide bond is detected, and it expects two paddings,
    # but forcing CYS not CYX disables the padding, so error expected
    with pytest.raises(RuntimeError):
        chorizo_thiols = LinkedRDKitChorizo.from_pdb_string(
            pdb_text,
            chem_templates,
            mk_prep,
            set_template={"B:22": "CYS"},
            blunt_ends=[("B:22", 0), ("B:22", 2), ("B:95", 0), ("B:95", 2)],
        )

    # remove bond and expect CYS between residues (currently, max one bond between each pair of residues)
    chorizo_thiols = LinkedRDKitChorizo.from_pdb_string(
        pdb_text,
        chem_templates,
        mk_prep,
        bonds_to_delete=[("B:22", "B:95")],
        blunt_ends=[("B:22", 0), ("B:22", 2), ("B:95", 0), ("B:95", 2)],
    )

    # check residue names
<<<<<<< HEAD
    assert chorizo_disulfide.residues["B:22"].residue_template_key == "CYX"
    assert chorizo_disulfide.residues["B:95"].residue_template_key == "CYX"
    assert chorizo_thiols.residues["B:22"].residue_template_key == "CYS"
    assert chorizo_thiols.residues["B:95"].residue_template_key == "CYS"
=======
    assert "B:CYS:22" in chorizo_thiols.residues
    assert "B:CYS:95" in chorizo_thiols.residues
    assert "B:CYS:22" in chorizo_thiols2.residues
    assert "B:CYS:95" in chorizo_thiols2.residues
    assert "B:CYX:22" in chorizo_disulfide.residues
    assert "B:CYX:95" in chorizo_disulfide.residues
    assert "B:CYX:22" not in chorizo_thiols.residues
    assert "B:CYX:95" not in chorizo_thiols.residues
    assert "B:CYX:22" not in chorizo_thiols2.residues
    assert "B:CYX:95" not in chorizo_thiols2.residues
    assert "B:CYS:22" not in chorizo_disulfide.residues
    assert "B:CYS:95" not in chorizo_disulfide.residues

    # check number of atoms 
    nr_CYS_atoms = 11
    nr_CYX_atoms = 10
    assert chorizo_thiols.   residues["B:CYS:22"].rdkit_mol.GetNumAtoms() == nr_CYS_atoms
    assert chorizo_thiols.   residues["B:CYS:95"].rdkit_mol.GetNumAtoms() == nr_CYS_atoms
    assert chorizo_thiols2.  residues["B:CYS:22"].rdkit_mol.GetNumAtoms() == nr_CYS_atoms
    assert chorizo_thiols2.  residues["B:CYS:95"].rdkit_mol.GetNumAtoms() == nr_CYS_atoms
    assert chorizo_disulfide.residues["B:CYX:22"].rdkit_mol.GetNumAtoms() == nr_CYX_atoms
    assert chorizo_disulfide.residues["B:CYX:95"].rdkit_mol.GetNumAtoms() == nr_CYX_atoms

    assert len(chorizo_thiols.   residues["B:CYS:22"].molsetup.coord) == nr_CYS_atoms
    assert len(chorizo_thiols.   residues["B:CYS:95"].molsetup.coord) == nr_CYS_atoms
    assert len(chorizo_thiols2.  residues["B:CYS:22"].molsetup.coord) == nr_CYS_atoms
    assert len(chorizo_thiols2.  residues["B:CYS:95"].molsetup.coord) == nr_CYS_atoms
    assert len(chorizo_disulfide.residues["B:CYX:22"].molsetup.coord) == nr_CYX_atoms
    assert len(chorizo_disulfide.residues["B:CYX:95"].molsetup.coord) == nr_CYX_atoms

def test_insertion_code():
    with open(insertion_code, "r") as f:
        pdb_text = f.read()
    chorizo = LinkedRDKitChorizo(pdb_text)
    expected_res = set(("B:82", "B:82A", "B:82B", "B:82C", "B:83"))
    res = set(chorizo.residues)
    assert res == expected_res


#    return ap

# if __name__ == "__main__":
#     ap = test_AHHY_mk_prep_and_export()
>>>>>>> da8b8bff
<|MERGE_RESOLUTION|>--- conflicted
+++ resolved
@@ -14,22 +14,13 @@
 pkgdir = pathlib.Path(meeko.__file__).parents[1]
 meekodir = pathlib.Path(meeko.__file__).parents[0]
 
-<<<<<<< HEAD
 ahhy_example = pkgdir / "test/linked_rdkit_chorizo_data/AHHY.pdb"
 just_one_ALA_missing = pkgdir / "test/linked_rdkit_chorizo_data/just-one-ALA-missing-CB.pdb"
 just_one_ALA = pkgdir / "test/linked_rdkit_chorizo_data/just-one-ALA.pdb"
 just_three_residues = pkgdir / "test/linked_rdkit_chorizo_data/just-three-residues.pdb"
 disulfide_bridge = pkgdir / "test/linked_rdkit_chorizo_data/just_a_disulfide_bridge.pdb"
 loop_with_disulfide = pkgdir / "test/linked_rdkit_chorizo_data/loop_with_disulfide.pdb"
-=======
-# Example Files (should be moved to tests directory eventually)
-ahhy_example         = pkgdir / "example/chorizo/AHHY.pdb"
-just_one_ALA_missing = pkgdir / "example/chorizo/just-one-ALA-missing-CB.pdb"
-just_one_ALA         = pkgdir / "example/chorizo/just-one-ALA.pdb"
-just_three_residues  = pkgdir / "example/chorizo/just-three-residues.pdb"
-disulfide_bridge     = pkgdir / "test/linked_rdkit_chorizo_data/just_a_disulfide_bridge.pdb"
-insertion_code       = pkgdir / "test/linked_rdkit_chorizo_data/1igy_B_82-83_has-icode.pdb"
->>>>>>> da8b8bff
+insertion_code = pkgdir / "test/linked_rdkit_chorizo_data/1igy_B_82-83_has-icode.pdb"
 
 
 # TODO: add checks for untested chorizo fields (e.g. input options not indicated here)
@@ -261,53 +252,21 @@
     )
 
     # check residue names
-<<<<<<< HEAD
     assert chorizo_disulfide.residues["B:22"].residue_template_key == "CYX"
     assert chorizo_disulfide.residues["B:95"].residue_template_key == "CYX"
     assert chorizo_thiols.residues["B:22"].residue_template_key == "CYS"
     assert chorizo_thiols.residues["B:95"].residue_template_key == "CYS"
-=======
-    assert "B:CYS:22" in chorizo_thiols.residues
-    assert "B:CYS:95" in chorizo_thiols.residues
-    assert "B:CYS:22" in chorizo_thiols2.residues
-    assert "B:CYS:95" in chorizo_thiols2.residues
-    assert "B:CYX:22" in chorizo_disulfide.residues
-    assert "B:CYX:95" in chorizo_disulfide.residues
-    assert "B:CYX:22" not in chorizo_thiols.residues
-    assert "B:CYX:95" not in chorizo_thiols.residues
-    assert "B:CYX:22" not in chorizo_thiols2.residues
-    assert "B:CYX:95" not in chorizo_thiols2.residues
-    assert "B:CYS:22" not in chorizo_disulfide.residues
-    assert "B:CYS:95" not in chorizo_disulfide.residues
-
-    # check number of atoms 
-    nr_CYS_atoms = 11
-    nr_CYX_atoms = 10
-    assert chorizo_thiols.   residues["B:CYS:22"].rdkit_mol.GetNumAtoms() == nr_CYS_atoms
-    assert chorizo_thiols.   residues["B:CYS:95"].rdkit_mol.GetNumAtoms() == nr_CYS_atoms
-    assert chorizo_thiols2.  residues["B:CYS:22"].rdkit_mol.GetNumAtoms() == nr_CYS_atoms
-    assert chorizo_thiols2.  residues["B:CYS:95"].rdkit_mol.GetNumAtoms() == nr_CYS_atoms
-    assert chorizo_disulfide.residues["B:CYX:22"].rdkit_mol.GetNumAtoms() == nr_CYX_atoms
-    assert chorizo_disulfide.residues["B:CYX:95"].rdkit_mol.GetNumAtoms() == nr_CYX_atoms
-
-    assert len(chorizo_thiols.   residues["B:CYS:22"].molsetup.coord) == nr_CYS_atoms
-    assert len(chorizo_thiols.   residues["B:CYS:95"].molsetup.coord) == nr_CYS_atoms
-    assert len(chorizo_thiols2.  residues["B:CYS:22"].molsetup.coord) == nr_CYS_atoms
-    assert len(chorizo_thiols2.  residues["B:CYS:95"].molsetup.coord) == nr_CYS_atoms
-    assert len(chorizo_disulfide.residues["B:CYX:22"].molsetup.coord) == nr_CYX_atoms
-    assert len(chorizo_disulfide.residues["B:CYX:95"].molsetup.coord) == nr_CYX_atoms
 
 def test_insertion_code():
     with open(insertion_code, "r") as f:
         pdb_text = f.read()
-    chorizo = LinkedRDKitChorizo(pdb_text)
+    chorizo = LinkedRDKitChorizo.from_pdb_string(
+            pdb_text,
+            chem_templates,
+            mk_prep,
+            blunt_ends=[("B:82", 0), ("B:83", 2)],
+    )
+
     expected_res = set(("B:82", "B:82A", "B:82B", "B:82C", "B:83"))
     res = set(chorizo.residues)
-    assert res == expected_res
-
-
-#    return ap
-
-# if __name__ == "__main__":
-#     ap = test_AHHY_mk_prep_and_export()
->>>>>>> da8b8bff
+    assert res == expected_res