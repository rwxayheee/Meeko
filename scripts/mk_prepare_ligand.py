#!/usr/bin/env python
# -*- coding: utf-8 -*-
#
#

import argparse
import os
import sys
import json

from openbabel import openbabel as ob

from meeko import MoleculePreparation
from meeko import obutils


def cmd_lineparser():
    parser = argparse.ArgumentParser(description="Meeko")
    parser.add_argument("-i", "--mol", dest="input_molecule_filename", required=True,
                        action="store", help="molecule file (MOL2, SDF,...)")
    parser.add_argument("-m", "--macrocycle", dest="build_macrocycle", default=False,
                        action="store_true", help="break macrocycle for docking")
    parser.add_argument("-w", "--hydrate", dest="add_water", default=False,
                        action="store_true", help="add water molecules for hydrated docking")
    parser.add_argument("--no_merge_hydrogen", dest="no_merge_hydrogen", default=True,
                        action="store_false", help="do not merge nonpolar hydrogen atoms")
    parser.add_argument("--add_hydrogen", dest="add_hydrogen", default=False,
                        action="store_true", help="add hydrogen atoms")
    parser.add_argument("--pH", dest="pH_value", default=None,
                        action="store", help="correct protonation for pH (default: No correction)")
    parser.add_argument("-f", "--flex", dest="is_protein_sidechain", default=False,
                        action="store_true", help="prepare as flexible protein residue")
    parser.add_argument("-r", "--rigidify_bonds_smarts", dest="rigidify_bonds_smarts", default=[],
                        action="append", help="SMARTS patterns to rigidify bonds",
                        metavar='SMARTS')
    parser.add_argument("-b", "--rigidify_bonds_indices", dest="rigidify_bonds_indices", default=[],
                        action="append", help="indices of two atoms (in the SMARTS) that define a bond (start at 1)",
                        nargs='+', type=int, metavar='i j')
    parser.add_argument("-p", "--param", dest="params_filename", default=None,
                        action="store", help="SMARTS based atom typing (JSON format)")
    parser.add_argument("--double_bond_penalty", default=50, help="penalty > 100 prevents breaking double bonds", type=int)
    parser.add_argument("--no_index_map", dest="save_index_map", default=True,
                        action="store_false", help="do not write map of atom indices from input to pdbqt")
    parser.add_argument("-o", "--out", dest="output_pdbqt_filename", default=None,
                        action="store", help="output pdbqt filename. Single molecule input only.")
    parser.add_argument("--multimol_outdir", dest="multimol_output_directory", default=None,
                        action="store", help="folder to write output pdbqt for multi-mol inputs. Incompatible with -o/--out and -/--.")
    parser.add_argument("--multimol_prefix", dest="multimol_prefix", default=None,
                        action="store", help="replace internal molecule name in multi-molecule input by specified prefix. Incompatible with -o/--out and -/--.")
    parser.add_argument("-v", "--verbose", dest="verbose", default=False,
                        action="store_true", help="print information about molecule setup")
    parser.add_argument('-', '--',  dest='redirect_stdout', action='store_true',
                        help='do not write file, redirect output to STDOUT. Argument -o/--out is ignored. Single molecule input only.')
    args = parser.parse_args()
    if args.multimol_output_directory is not None or args.multimol_prefix is not None:
        if args.output_pdbqt_filename is not None:
            print("Argument -o/--out incompatible with --multimol_outdir and --multimol_prefix", file=sys.stderr)
            sys.exit(2)
        if args.redirect_stdout:
            print("Argument -/-- incompatible with --multimol_outdir and --multimol_prefix", file=sys.stderr)
            sys.exit(2)

    return args


def main():
    args = cmd_lineparser()
    input_molecule_filename = args.input_molecule_filename
    output_pdbqt_filename = args.output_pdbqt_filename
    verbose = args.verbose
    build_macrocycle = args.build_macrocycle
    double_bond_penalty = args.double_bond_penalty
    add_water = args.add_water
    no_merge_hydrogen = args.no_merge_hydrogen
    add_hydrogen = args.add_hydrogen
    pH_value = args.pH_value
    is_protein_sidechain = args.is_protein_sidechain
    save_index_map = args.save_index_map
    redirect_stdout = args.redirect_stdout
    multimol_output_directory = args.multimol_output_directory
    multimol_prefix = args.multimol_prefix

    do_process_multimol = (multimol_prefix is not None) or (multimol_output_directory is not None)
    if do_process_multimol:
        pdbqt_byname = {}
        duplicates = []

    if multimol_output_directory is not None:
        if not os.path.exists(multimol_output_directory):
            os.mkdir(multimol_output_directory)

    # read parameters JSON file
    parameters = {}
    if args.params_filename is not None:
        with open(args.params_filename) as f:
            parameters.update(json.load(f))

    # SMARTS patterns to make bonds rigid
    rigidify_bonds_smarts = args.rigidify_bonds_smarts
    rigidify_bonds_indices = args.rigidify_bonds_indices
    if len(rigidify_bonds_indices) != len(rigidify_bonds_smarts):
        raise RuntimeError('length of --rigidify_bonds_indices differs from length of --rigidify_bonds_smarts')
    for indices in rigidify_bonds_indices:
        if len(indices) != 2:
            raise RuntimeError('--rigidify_bonds_indices must specify pairs, e.g. -b 1 2 -b 3 4')
        indices[0] = indices[0] - 1 # convert from 1- to 0-index
        indices[1] = indices[1] - 1

<<<<<<< HEAD
    mol = obutils.load_molecule_from_file(input_molecule_filename)

    if pH_value is not None:
        mol.CorrectForPH(float(pH_value))

    if add_hydrogen:
        mol.AddHydrogens()
        charge_model = ob.OBChargeModel.FindType("Gasteiger")
        charge_model.ComputeCharges(mol)

    preparator = MoleculePreparation(merge_hydrogens=no_merge_hydrogen, macrocycle=build_macrocycle, 
                                     hydrate=add_water, amide_rigid=True,
                                     rigidify_bonds_smarts=rigidify_bonds_smarts,
                                     rigidify_bonds_indices=rigidify_bonds_indices,
                                     double_bond_penalty=double_bond_penalty,
                                     parameters=parameters)
    preparator.prepare(mol, is_protein_sidechain)

    # maybe verbose could be an option and it will show the various bond scores and breakdowns?
    if verbose:
        preparator.show_setup()

    ligand_prepared = preparator.write_pdbqt_string(save_index_map)

    if not redirect_stdout:
        if output_pdbqt_filename is None:
            output_pdbqt_filename = '%s.pdbqt' % os.path.splitext(input_molecule_filename)[0]

        print(ligand_prepared, file=open(output_pdbqt_filename, 'w'))
    else:
        print(ligand_prepared)

=======
    frmt = os.path.splitext(input_molecule_filename)[1][1:]
    with open(input_molecule_filename) as f:
        input_string = f.read()
    obmol_supplier = obutils.OBMolSupplier(input_string, frmt)

    mol_counter = 0

    for mol in obmol_supplier:

        mol_counter += 1

        if mol_counter > 1 and do_process_multimol == False:
            print("Processed only the first molecule of multiple molecule input.")
            print("Use --multimol_prefix and/or --multimol_outdir to process all molecules in %s." % (
                input_molecule_filename))
            break

        if pH_value is not None:
            mol.CorrectForPH(float(pH_value))

        if add_hydrogen:
            mol.AddHydrogens()
            charge_model = ob.OBChargeModel.FindType("Gasteiger")
            charge_model.ComputeCharges(mol)

        preparator = MoleculePreparation(merge_hydrogens=no_merge_hydrogen, macrocycle=build_macrocycle, 
                                         hydrate=add_water, amide_rigid=True,
                                         rigidify_bonds_smarts=rigidify_bonds_smarts,
                                         rigidify_bonds_indices=rigidify_bonds_indices,
                                         double_bond_penalty=double_bond_penalty)
        preparator.prepare(mol, is_protein_sidechain)

        # maybe verbose could be an option and it will show the various bond scores and breakdowns?
        if verbose:
            preparator.show_setup()

        ligand_prepared = preparator.write_pdbqt_string(save_index_map)

        # single molecule mode (no --multimol_* arguments were provided)
        if not do_process_multimol:
            if not redirect_stdout:
                if output_pdbqt_filename is None:
                    output_pdbqt_filename = '%s.pdbqt' % os.path.splitext(input_molecule_filename)[0]

                print(ligand_prepared, file=open(output_pdbqt_filename, 'w'))
            else:
                print(ligand_prepared)

        # multiple molecule mode        
        else:
            name = mol.GetTitle()
            if name in pdbqt_byname:
                duplicates.append(name)
            if multimol_prefix is not None:
                name = '%s-%d' % (multimol_prefix, mol_counter)
                pdbqt_byname[name] = ligand_prepared
            elif name not in duplicates:
                pdbqt_byname[name] = ligand_prepared

    if do_process_multimol:
        if len(duplicates):
            if multimol_prefix:
                print("Warning: %d molecules had duplicated names, e.g. %s" % (len(duplicates), duplicates[0]))
            else:
                print("Warning: %d molecules with duplicated names were NOT processed, e.g. %s" % (len(duplicates), duplicates[0]))

        if multimol_output_directory is None: multimol_output_directory = '.'
        for name in pdbqt_byname:
            fname = os.path.join(multimol_output_directory, name + '.pdbqt')
            with open(fname, 'w') as f:
                f.write(pdbqt_byname[name])
>>>>>>> e4a6c716

if __name__ == '__main__':
    main()<|MERGE_RESOLUTION|>--- conflicted
+++ resolved
@@ -106,40 +106,6 @@
         indices[0] = indices[0] - 1 # convert from 1- to 0-index
         indices[1] = indices[1] - 1
 
-<<<<<<< HEAD
-    mol = obutils.load_molecule_from_file(input_molecule_filename)
-
-    if pH_value is not None:
-        mol.CorrectForPH(float(pH_value))
-
-    if add_hydrogen:
-        mol.AddHydrogens()
-        charge_model = ob.OBChargeModel.FindType("Gasteiger")
-        charge_model.ComputeCharges(mol)
-
-    preparator = MoleculePreparation(merge_hydrogens=no_merge_hydrogen, macrocycle=build_macrocycle, 
-                                     hydrate=add_water, amide_rigid=True,
-                                     rigidify_bonds_smarts=rigidify_bonds_smarts,
-                                     rigidify_bonds_indices=rigidify_bonds_indices,
-                                     double_bond_penalty=double_bond_penalty,
-                                     parameters=parameters)
-    preparator.prepare(mol, is_protein_sidechain)
-
-    # maybe verbose could be an option and it will show the various bond scores and breakdowns?
-    if verbose:
-        preparator.show_setup()
-
-    ligand_prepared = preparator.write_pdbqt_string(save_index_map)
-
-    if not redirect_stdout:
-        if output_pdbqt_filename is None:
-            output_pdbqt_filename = '%s.pdbqt' % os.path.splitext(input_molecule_filename)[0]
-
-        print(ligand_prepared, file=open(output_pdbqt_filename, 'w'))
-    else:
-        print(ligand_prepared)
-
-=======
     frmt = os.path.splitext(input_molecule_filename)[1][1:]
     with open(input_molecule_filename) as f:
         input_string = f.read()
@@ -169,7 +135,8 @@
                                          hydrate=add_water, amide_rigid=True,
                                          rigidify_bonds_smarts=rigidify_bonds_smarts,
                                          rigidify_bonds_indices=rigidify_bonds_indices,
-                                         double_bond_penalty=double_bond_penalty)
+                                         double_bond_penalty=double_bond_penalty,
+                                         parameters=parameters)
         preparator.prepare(mol, is_protein_sidechain)
 
         # maybe verbose could be an option and it will show the various bond scores and breakdowns?
@@ -211,7 +178,6 @@
             fname = os.path.join(multimol_output_directory, name + '.pdbqt')
             with open(fname, 'w') as f:
                 f.write(pdbqt_byname[name])
->>>>>>> e4a6c716
 
 if __name__ == '__main__':
     main()